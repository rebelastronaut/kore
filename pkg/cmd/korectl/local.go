--- conflicted
+++ resolved
@@ -21,7 +21,6 @@
 const localEndpoint string = "http://127.0.0.1:10080"
 const localManifests string = "./manifests/local"
 
-<<<<<<< HEAD
 var (
 	gkeCredPath          = path.Join(localManifests, "gke-credentials.yml")
 	cachedAccountKeyPath = path.Join(localManifests, "service-account-key.json")
@@ -29,12 +28,6 @@
 
 func updateAuthInfo(config *Config, clientId, clientSecret, openIdEndpoint string) error {
 	config.AuthInfos = map[string]*AuthInfo{
-=======
-func createLocalConfig(config *Config) error {
-	config.CurrentProfile = "local"
-
-	config.Profiles = map[string]*Profile{
->>>>>>> e02fffd2
 		"local": {
 			Token: nil,
 			OIDC: &OIDC{
@@ -205,7 +198,7 @@
 			{
 				Name:  "configure",
 				Usage: "Used to configure a local instance of Kore.",
-				Action: func(c *cli.Profile) error {
+				Action: func(c *cli.Context) error {
 					createLocalConfig(config)
 
 					fmt.Println("What are your Identity Broker details?")
