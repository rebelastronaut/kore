module github.com/appvia/kore

require (
	github.com/Masterminds/goutils v1.1.0 // indirect
	github.com/Masterminds/semver v1.5.0 // indirect
	github.com/Masterminds/sprig v2.22.0+incompatible
	github.com/RoaringBitmap/roaring v0.4.21 // indirect
	github.com/asaskevich/govalidator v0.0.0-20200108200545-475eaeb16496 // indirect
	github.com/beorn7/perks v1.0.1 // indirect
	github.com/blevesearch/bleve v0.8.1
	github.com/blevesearch/blevex v0.0.0-20190916190636-152f0fe5c040 // indirect
	github.com/blevesearch/go-porterstemmer v1.0.2 // indirect
	github.com/blevesearch/segment v0.0.0-20160915185041-762005e7a34f // indirect
	github.com/client9/misspell v0.3.4
	github.com/coreos/go-oidc v2.1.0+incompatible
	github.com/couchbase/vellum v0.0.0-20190829182332-ef2e028c01fd // indirect
	github.com/cznic/b v0.0.0-20181122101859-a26611c4d92d // indirect
	github.com/cznic/mathutil v0.0.0-20181122101859-297441e03548 // indirect
	github.com/cznic/strutil v0.0.0-20181122101858-275e90344537 // indirect
	github.com/davecgh/go-spew v1.1.1
	github.com/dexidp/dex v0.0.0-00010101000000-000000000000
	github.com/dgrijalva/jwt-go v3.2.0+incompatible
	github.com/emicklei/go-restful v2.11.1+incompatible
	github.com/emicklei/go-restful-openapi v1.2.0
	github.com/etcd-io/bbolt v1.3.3 // indirect
	github.com/facebookgo/ensure v0.0.0-20160127193407-b4ab57deab51 // indirect
	github.com/facebookgo/stack v0.0.0-20160209184415-751773369052 // indirect
	github.com/facebookgo/subset v0.0.0-20150612182917-8dac2c3c4870 // indirect
	github.com/fsnotify/fsnotify v1.4.9 // indirect
	github.com/ghodss/yaml v1.0.0
	github.com/go-bindata/go-bindata v3.1.2+incompatible
	github.com/go-logr/zapr v0.1.1 // indirect
	github.com/go-openapi/analysis v0.19.7 // indirect
	github.com/go-openapi/errors v0.19.3 // indirect
	github.com/go-openapi/inflect v0.19.0
	github.com/go-openapi/runtime v0.19.11 // indirect
	github.com/go-openapi/spec v0.19.4
	github.com/go-openapi/strfmt v0.19.4 // indirect
	github.com/go-openapi/swag v0.19.7 // indirect
	github.com/go-openapi/validate v0.19.6 // indirect
	github.com/go-swagger/go-swagger v0.21.0
	github.com/gogo/protobuf v1.3.1 // indirect
	github.com/golang/protobuf v1.3.3 // indirect
	github.com/golangci/golangci-lint v1.23.7
	github.com/google/uuid v1.1.1
	github.com/hashicorp/golang-lru v0.5.3 // indirect
	github.com/huandu/xstrings v1.2.1 // indirect
	github.com/imdario/mergo v0.3.8 // indirect
	github.com/jawher/mow.cli v1.1.0
	github.com/jinzhu/gorm v1.9.12
	github.com/jmhodges/levigo v1.0.0 // indirect
	github.com/julienschmidt/httprouter v1.2.0
	github.com/kr/pretty v0.2.0 // indirect
	github.com/manifoldco/promptui v0.7.0
	github.com/mitchellh/copystructure v1.0.0 // indirect
	github.com/onsi/ginkgo v1.12.0
	github.com/onsi/gomega v1.9.0
	github.com/pelletier/go-toml v1.6.0 // indirect
	github.com/pkg/errors v0.9.1 // indirect
	github.com/prometheus/client_golang v1.0.0
	github.com/prometheus/client_model v0.0.0-20190812154241-14fe0d1b01d4
	github.com/prometheus/procfs v0.0.8 // indirect
	github.com/remyoudompheng/bigfft v0.0.0-20190728182440-6a916e37a237 // indirect
	github.com/romanyx/polluter v1.2.2
	github.com/savaki/jq v0.0.0-20161209013833-0e6baecebbf8
	github.com/shurcooL/httpfs v0.0.0-20190707220628-8d4bc4ba7749 // indirect
	github.com/shurcooL/vfsgen v0.0.0-20181202132449-6a9ea43bcacd
	github.com/sirupsen/logrus v1.4.2
	github.com/skratchdot/open-golang v0.0.0-20200116055534-eef842397966
	github.com/spf13/cast v1.3.1 // indirect
	github.com/spf13/cobra v0.0.6
	github.com/spf13/viper v1.6.2
	github.com/steveyen/gtreap v0.0.0-20150807155958-0abe01ef9be2 // indirect
	github.com/stretchr/testify v1.4.0
	github.com/syndtr/goleveldb v1.0.0 // indirect
	github.com/tecbot/gorocksdb v0.0.0-20191019123150-400c56251341 // indirect
	github.com/urfave/cli/v2 v2.1.1
	go.mongodb.org/mongo-driver v1.2.1 // indirect
	golang.org/x/crypto v0.0.0-20200128174031-69ecbb4d6d5d
	golang.org/x/net v0.0.0-20200114155413-6afb5195e5aa // indirect
	golang.org/x/oauth2 v0.0.0-20200107190931-bf48bf16ab8d
	golang.org/x/sys v0.0.0-20200302150141-5c8b2ff67527 // indirect
	golang.org/x/time v0.0.0-20191024005414-555d28b269f0 // indirect
	gonum.org/v1/gonum v0.7.0 // indirect
	google.golang.org/api v0.20.0
	google.golang.org/appengine v1.6.5 // indirect
<<<<<<< HEAD
	google.golang.org/grpc v1.25.1
	gopkg.in/ini.v1 v1.55.0 // indirect
=======
	google.golang.org/grpc v1.27.0
	gopkg.in/ini.v1 v1.52.0 // indirect
>>>>>>> 3d7446b5
	gopkg.in/resty.v1 v1.12.0
	gopkg.in/square/go-jose.v2 v2.4.1 // indirect
	gopkg.in/yaml.v2 v2.2.8
	k8s.io/api v0.17.0
	k8s.io/apiextensions-apiserver v0.17.0
	k8s.io/apimachinery v0.17.0
	k8s.io/client-go v0.17.0
	k8s.io/code-generator v0.17.3
	k8s.io/kube-openapi v0.0.0-20191107075043-30be4d16710a
	k8s.io/utils v0.0.0-20191218082557-f07c713de883 // indirect
	sigs.k8s.io/application v0.8.2-0.20200209202752-a485a03cdc47
	sigs.k8s.io/controller-runtime v0.4.0
	sigs.k8s.io/controller-tools v0.2.5
)

// Pinned to kubernetes-1.16.4
// replace (
// 	k8s.io/api => k8s.io/api v0.0.0-20190918195907-bd6ac527cfd2
// 	k8s.io/apiextensions-apiserver => k8s.io/apiextensions-apiserver v0.0.0-20190918201827-3de75813f604
// 	k8s.io/apimachinery => k8s.io/apimachinery v0.0.0-20190817020851-f2f3a405f61d
// 	k8s.io/client-go => k8s.io/client-go v0.0.0-20190918200256-06eb1244587a
// 	k8s.io/cloud-provider => k8s.io/cloud-provider v0.0.0-20190918203125-ae665f80358a
// )

replace (
	git.apache.org/thrift.git => github.com/apache/thrift v0.0.0-20180902110319-2566ecd5d999
	github.com/coreos/prometheus-operator => github.com/coreos/prometheus-operator v0.31.1
	// Pinned to v2.10.0 (kubernetes-1.14.1) so https://proxy.golang.org can
	// resolve it correctly.
	github.com/prometheus/prometheus => github.com/prometheus/prometheus v1.8.2-0.20190525122359-d20e84d0fb64
)

replace github.com/operator-framework/operator-sdk => github.com/operator-framework/operator-sdk v0.11.0

// Use appvia dex fork
//replace github.com/dexidp/dex => github.com/appvia/dex v0.0.0-20191216122359-b147340
// TODO: use github hosted dex
replace github.com/dexidp/dex => github.com/appvia/dex v0.0.0-20191213161401-b147340b9bc0

// This is the kubernetes-1.14.1-tools tag (which is the same as upstream kubernetes-1.14.1)
replace k8s.io/code-generator => github.com/appvia/kubernetes-code-generator v0.0.0-20200311145355-28f8f0159a26

go 1.13<|MERGE_RESOLUTION|>--- conflicted
+++ resolved
@@ -84,13 +84,8 @@
 	gonum.org/v1/gonum v0.7.0 // indirect
 	google.golang.org/api v0.20.0
 	google.golang.org/appengine v1.6.5 // indirect
-<<<<<<< HEAD
-	google.golang.org/grpc v1.25.1
-	gopkg.in/ini.v1 v1.55.0 // indirect
-=======
 	google.golang.org/grpc v1.27.0
 	gopkg.in/ini.v1 v1.52.0 // indirect
->>>>>>> 3d7446b5
 	gopkg.in/resty.v1 v1.12.0
 	gopkg.in/square/go-jose.v2 v2.4.1 // indirect
 	gopkg.in/yaml.v2 v2.2.8
